/*
 * Copyright (C) 2020 Intel Corporation
 * SPDX-License-Identifier: BSD-3-Clause
 */
package tasks

import (
	"bytes"
	"crypto/aes"
	"crypto/cipher"
	"crypto/x509"
	"encoding/binary"
	"encoding/pem"
	"github.com/intel-secl/intel-secl/v3/pkg/lib/privacyca"
	"math/big"

	"fmt"
	taModel "github.com/intel-secl/intel-secl/v3/pkg/model/ta"
	"intel/isecl/go-trust-agent/v2/constants"
	"intel/isecl/go-trust-agent/v2/util"
	"intel/isecl/go-trust-agent/v2/vsclient"
	"intel/isecl/lib/common/v2/crypt"
<<<<<<< HEAD
	"intel/isecl/lib/common/v2/setup"
	"intel/isecl/lib/tpmprovider/v2"
=======
	"intel/isecl/lib/common/v2/log/message"
	"intel/isecl/lib/common/v2/setup"
	"intel/isecl/lib/tpmprovider/v2"
	"math/big"
>>>>>>> 4d3efcf3
	"os"

	"github.com/pkg/errors"
)

//-------------------------------------------------------------------------------------------------
// P R O V I S I O N   A I K
//-------------------------------------------------------------------------------------------------
// The goal of ProvisionAttestationIdentityKey task is to create an aik that can be used to support
// tpm quotes.  This includes a number of 'handshakes' with HVS where nonces are exchanged to make
// sure the TPM/aik is valid.
//
// The handshake steps are...
// 1.) Send HVS an IdentityChallengeRequest that contains aik data and encrypted EK data (using HVS'
// privacy-ca) in niarl binary format.
//     POST IdentityChallengeRequest to https://server.com:8443/mtwilson/v2/privacyca/identity-challenge-request
// 2.) Receive back an IdentityProofRequest that includes an encrypted nonce that is decrypted by
// the TPM/aik (via 'ActivateCredential').
// 3.) Send the nonce back to HVS (encrypted by the HVS privacy-ca). If the nonce checks out, HVS
// responds with an (encrypted) aik cert that is saved to /opt/trustagent/configuration/aik.cer.
//    POST 'decrypted bytes' to https://server.com:8443/mtwilson/v2/privacyca/identity-challenge-response
//
// The 'aik.cer' is served via the /v2/aik endpoint and included in /tpm/quote.
//
// Throughout this process, the TPM is being provisioned with the aik so that calls to /tpm/quote
// will be successful.  QUOTES WILL NOT WORK IF THE TPM IS NOT PROVISIONED CORRECTLY.
//-------------------------------------------------------------------------------------------------

type ProvisionAttestationIdentityKey struct {
	clientFactory  vsclient.VSClientFactory
	tpmFactory     tpmprovider.TpmFactory
	ownerSecretKey *string
	aikSecretKey   *string // out variable that can be set during setup
}

func (task *ProvisionAttestationIdentityKey) Run(c setup.Context) error {
	log.Trace("tasks/provision_aik:Run() Entering")
	defer log.Trace("tasks/provision_aik:Run() Leaving")
	fmt.Println("Running setup task: provision-aik")
	var err error

	// generate the aik in the tpm
	err = task.createAik()
	if err != nil {
		return err
	}

	// create an IdentityChallengeRequest and populate it with aik information
	identityChallengeRequest := taModel.IdentityChallengePayload{}
	err = task.populateIdentityRequest(&identityChallengeRequest.IdentityRequest)
	if err != nil {
		log.WithError(err).Error("tasks/provision_aik:Run() Error while populating identity request")
		return errors.New("Error while populating identity request")
	}

	// get the EK cert from the tpm
	ekCertBytes, err := util.GetEndorsementKeyBytes(*task.ownerSecretKey)
	if err != nil {
		log.WithError(err).Error("tasks/provision_aik:Run() Error while getting endorsement certificate in bytes from tpm")
		return errors.New("Error while getting endorsement certificate in bytes from tpm")
	}

	privacyCaCert, err := util.GetPrivacyCA()
	if err != nil {
		log.WithError(err).Error("tasks/provision_aik:Run() Error while retrieving privacyca certificate")
		return errors.Wrap(err, "Error while retrieving privacyca certificate")
	}

	privacycaTpm2, err := privacyca.NewPrivacyCA(identityChallengeRequest.IdentityRequest)
	if err != nil{
		log.WithError(err).Error("tasks/provision_aik:Run() Unable to get new privacyca instance")
		return errors.Wrap(err, "Unable to get new privacyca instance")
	}

	// Get the Identity challenge request
	identityChallengeRequest, err = privacycaTpm2.GetIdentityChallengeRequest(ekCertBytes, privacyCaCert, identityChallengeRequest.IdentityRequest)
	if err != nil {
		log.WithError(err).Error("tasks/provision_aik:Run() Error while encrypting the endorsement certificate bytes")
		return errors.Wrap(err,"Error while encrypting the endorsement certificate bytes")
	}

	privacyCAClient, err := task.clientFactory.PrivacyCAClient()
	if err != nil {
		log.WithError(err).Error("tasks/provision_aik:Run() Could not create privacy- client")
		return err
	}

	// send the 'challenge request' to HVS and get an 'proof request' back
	identityProofRequest, err := privacyCAClient.GetIdentityProofRequest(&identityChallengeRequest)
	if err != nil {
		log.WithError(err).Error("tasks/provision_aik:Run() Error while getting identity proof request from VS for a given challenge request with ek")
		return errors.New("Error while getting identity proof request from VS for a given challenge request with ek")
	}

	// pass the HVS response to the TPM to 'activate' the 'credential' and decrypt
	// the nonce created by HVS (IdentityProofRequest 'sym_blob')
	decrypted1, err := task.activateCredential(identityProofRequest)
	if err != nil {
		return errors.Wrap(err, "tasks/provision_aik:Run() Error while performing activate credential task")
	}
	log.Info("tasks/provision_aik:Run() Activate credential is successful for identity challenge request")

	// create an IdentityChallengeResponse to send back to HVS
	identityChallengeResponse := taModel.IdentityChallengePayload{}

	// KWT: refactor so that the call to get AIK info is done once
	err = task.populateIdentityRequest(&identityChallengeResponse.IdentityRequest)
	if err != nil {
		log.WithError(err).Error("tasks/provision_aik:Run() Error while populating identity request with identity challenge response")
		return errors.New("Error while populating identity request with identity challenge response")
	}

	identityChallengeResponse, err = privacycaTpm2.GetIdentityChallengeRequest(decrypted1, privacyCaCert, identityChallengeResponse.IdentityRequest)

	// send the decrypted nonce data back to HVS and get a 'proof request' back
	identityProofRequest2, err := privacyCAClient.GetIdentityProofResponse(&identityChallengeResponse)
	if err != nil {
		log.WithError(err).Error("tasks/provision_aik:Run() Error while retrieving identity proof response from HVS")
		return errors.New("Error while retrieving identity proof response from HVS")
	}

	// decrypt the 'proof request' from HVS into the 'aik' cert
	decrypted2, err := task.activateCredential(identityProofRequest2)
	if err != nil {
		log.WithError(err).Error("tasks/provision_aik:Run() Error while retrieving aik certificate bytes from identity proof request from HVS")
		return errors.New("Error while retrieving aik certificate bytes from identity proof request from HVS")
	}

	log.Info("tasks/provision_aik:Run() Activate credential is successful for identity challenge response")
	// The aik cert bytes is padded before AES CBC encryption, padded bytes must be removed to retrieve the aik certificate bytes
	length := len(decrypted2)
	unpadding := int(decrypted2[length-1])
	decrypted2 = decrypted2[:(length - unpadding)]
	// make sure the decrypted bytes are a valid certificates...
	_, err = x509.ParseCertificate(decrypted2)
	if err != nil {
		log.WithError(err).Error("tasks/provision_aik:Run() Error while parsing the aik certificate")
		return errors.New("Error while parsing the aik certificate")
	}

<<<<<<< HEAD
	certOut, err := os.OpenFile(constants.AikCert, os.O_WRONLY|os.O_CREATE|os.O_TRUNC, 0)
=======
	certOut, err := os.OpenFile(constants.AikCert, os.O_WRONLY|os.O_CREATE|os.O_TRUNC, 0640)
>>>>>>> 4d3efcf3
	if err != nil {
		log.WithError(err).Error("tasks/provision_aik:Run() Error Could not open file for writing")
		return errors.New("Error: Could not open file for writing")
	}
	defer certOut.Close()

	if err := pem.Encode(certOut, &pem.Block{Type: "CERTIFICATE", Bytes: decrypted2}); err != nil {
		log.WithError(err).Error("tasks/provision_aik:Run() Error Could not pem encode cert: ")
		return errors.New("Error: Could not pem encode cert")
	}

	return nil
}

func (task *ProvisionAttestationIdentityKey) Validate(c setup.Context) error {
	log.Trace("tasks/provision_aik:Validate() Entering")
	defer log.Trace("tasks/provision_aik:Validate() Leaving")

	if _, err := os.Stat(constants.AikCert); os.IsNotExist(err) {
		log.WithError(err).Error("tasks/provision_aik:Validate() The aik certificate was not created ")
		return errors.New("The aik certificate was not created")
	}

	log.Info("tasks/provision_aik:Validate() Provisioning the AIK was successful.")
	return nil
}

func (task *ProvisionAttestationIdentityKey) createAik() error {
	log.Trace("tasks/provision_aik:createAik() Entering")
	defer log.Trace("tasks/provision_aik:createAik() Leaving")

	var err error

	if task.aikSecretKey == nil {
		return errors.New("aikSecretKey cannot be nil")
	}

	// if the configuration's aik secret has not been set, do it now...
	if *task.aikSecretKey == "" {
		*task.aikSecretKey, err = crypt.GetHexRandomString(20)
		log.Debug("tasks/provision_aik:createAik() Generated new AIK secret key")
	}

	tpm, err := task.tpmFactory.NewTpmProvider()
	if err != nil {
		return errors.Wrap(err, "tasks/provision_aik:createAik() createAik not create TpmProvider")
	}

	defer tpm.Close()
	err = tpm.CreateAik(*task.ownerSecretKey, *task.aikSecretKey)
	if err != nil {
		return errors.Wrap(err, "tasks/provision_aik:createAik() Error while creating Aik Key")
	}

	return nil
}

<<<<<<< HEAD
func (task *ProvisionAttestationIdentityKey) getEndorsementKeyBytes() ([]byte, error) {
	log.Trace("tasks/provision_aik:getEndorsementKeyBytes() Entering")
	defer log.Trace("tasks/provision_aik:getEndorsementKeyBytes() Leaving")

	//---------------------------------------------------------------------------------------------
	// Get the endorsement key certificate from the tpm
	//---------------------------------------------------------------------------------------------
	tpm, err := task.tpmFactory.NewTpmProvider()
	if err != nil {
		return nil, errors.Wrap(err, "tasks/provision_aik:getEndorsementKeyBytes() Error while creating NewTpmProvider")
	}

	defer tpm.Close()

	ekCertBytes, err := tpm.NvRead(*task.ownerSecretKey, tpmprovider.NV_IDX_ENDORSEMENT_KEY)
	if err != nil {
		return nil, errors.Wrap(err, "tasks/provision_aik:getEndorsementKeyBytes() Error while performing tpm Nv read operation for getting endorsement certificate in bytes")
	}

	return ekCertBytes, nil
}

func (task *ProvisionAttestationIdentityKey) populateIdentityRequest(identityRequest *taModel.IdentityRequest) error {
=======
func (task *ProvisionAttestationIdentityKey) getTpmSymetricKey(key []byte) ([]byte, error) {
	log.Trace("tasks/provision_aik:getTpmSymetricKey() Entering")
	defer log.Trace("tasks/provision_aik:getTpmSymetricKey() Leaving")

	privacyCa, err := util.GetPrivacyCA()
	if err != nil {
		return nil, errors.Wrap(err, "tasks/provision_aik:getTpmSymetricKey() Error while retrieving PrivacyCA certificate")
	}

	// EncryptOAEP requires a 20 byte key (not 16)
	asymKey, err := crypt.GetRandomBytes(20)
	if err != nil {
		return nil, err
	}

	//---------------------------------------------------------------------------------------------
	// Build the binary structure similar to TpmSymmetricKey.java and encrypt it with the public.
	// The algorithm meta data fields are set in TpmIdentityRequest.encryptSym()
	//
	// byte[] algoId = TpmUtils.intToByteArray(algorithmId);
	// byte[] encSchm = TpmUtils.shortToByteArray(encScheme);
	// byte[] size = TpmUtils.shortToByteArray((short)keyBlob.length);
	// + bytes from 'keblob'
	//---------------------------------------------------------------------------------------------
	buf := new(bytes.Buffer)
	binary.Write(buf, binary.BigEndian, uint32(6))        // TpmKeyParams.TPM_ALG_AES
	binary.Write(buf, binary.BigEndian, uint16(255))      // TpmKeyParams.TPM_ES_SYM_CBC_PKCS5PAD
	binary.Write(buf, binary.BigEndian, uint16(len(key))) // length of key
	binary.Write(buf, binary.BigEndian, key)              // key bytes

	// ISECL-7702: Sha1 is being used for compatability with HVS --> needs to be fixed before release
	ekAsymetricBytes, err := rsa.EncryptOAEP(sha1.New(), bytes.NewBuffer(asymKey), privacyCa, buf.Bytes(), nil)
	if err != nil {
		return nil, errors.Wrap(err,"tasks/provision_aik:getTpmSymetricKey() Error encrypting tpm symmetric key")
	}
	secLog.Infof("%s tasks/provision_aik:getTpmSymetricKey() Returning encrypted tpm symmetric key", message.EncKeyUsed)

	return ekAsymetricBytes, nil
}

//
// Creates a byte structure with encrypted data similar to gov.niarl.his.privacyca.TpmIdentityRequest
//
// Asymetric encryption:  RSA, RSAESOAEP_SHA1_MGF1?, 2048 (see TpmIdentityRequest.createDefaultAsymAlgorithm)
// Symetric encryption: 16 random bytes, RSA, TPM_ES_RSAESOAEP_SHA1_MGF1, 2048 (see createDefaultSymAlgorithm)
//
func (task *ProvisionAttestationIdentityKey) getEncryptedBytes(unencrypted []byte) ([]byte, error) {
	log.Trace("tasks/provision_aik:getEncryptedBytes() Entering")
	defer log.Trace("tasks/provision_aik:getEncryptedBytes() Leaving")

	//---------------------------------------------------------------------------------------------
	// Encrypt the bytes using aes from https://golang.org/pkg/crypto/cipher/#example_NewCBCEncrypter
	//---------------------------------------------------------------------------------------------
	cipherKey, err := crypt.GetRandomBytes(16)
	if err != nil {
		return nil, err
	}

	block, err := aes.NewCipher(cipherKey)
	if err != nil {
		return nil, err
	}

	iv, err := crypt.GetRandomBytes(16) // aes.Blocksize == 16
	if err != nil {
		return nil, err
	}

	mode := cipher.NewCBCEncrypter(block, iv)

	// this 'hand padding' is necessary for the java/niarl to
	// successully decrypt the symetric data (ek pub cert)
	padding := block.BlockSize() - len(unencrypted)%block.BlockSize()
	padtext := bytes.Repeat([]byte{byte(padding)}, padding)
	withPadding := append(unencrypted, padtext...)

	symmetricBytes := make([]byte, len(withPadding))
	mode.CryptBlocks(symmetricBytes, withPadding)

	asymmetricBytes, err := task.getTpmSymetricKey(cipherKey)
	if err != nil {
		return nil, errors.Wrap(err, "tasks/provision_aik:getEncryptedBytes() Error while retrieving tpm symmetric key")
	}

	//---------------------------------------------------------------------------------------------
	// The TrustAgent submits a very specific byte sequence for the encrypted 'endorsement_certificate',
	// that must be compatible with HVS...
	//
	// - 4 bytes for int length of aysmetric key
	// - 4 bytes for int length of symetric key
	// - asymAlgorithmBytes (TpmKeyParams.java from TpmIdentityRequest.java::createDefaultAsymAlgorithm)
	//   - 4 bytes for int length of 'algoId' (TPM_ALG_RSA: 1)
	//   - 2 bytes for short length of 'encScheme' (TPM_ES_RSAESOAEP_SHA1_MGF1: 3)
	//   - 2 bytes for short length of 'sigScheme' (TPM_SS_NONE: 1)
	//   - 4 bytes for int length of 'sub params length' (12 from TpmRsaKeyparams below)
	//   - SubParams (TpmRsaKeyParams.java)
	//     - 4 bytes for int value of 'keylength' (2048)
	//     - 4 bytes for int value of 'numPrimes' (2)
	//	   - 4 bytes for int value of 'size' (0 and no exponent set in createDefaultAsymAlgorithm)
	// symAlgorithmBytes (TpmKeyParams.java from TpmIdentityRequest.java::createDefaultSymAlgorithm)
	//   - 4 bytes for int length of 'algoId' (TPM_ALG_AES: 6)
	//   - 2 bytes for short length of 'encScheme' (TPM_ES_SYM_CBC_PKCS5PAD: 255)
	//   - 2 bytes for short length of 'sigScheme' (TPM_SS_NONE: 1)
	//   - 4 bytes for int length of 'sub params length' (28 for size of TpmSymmetricKeyParams below)
	//   - SubParams (TpmSymmetricKeyParams.java)
	//     - 4 bytes for int value of 'keylength' (128)
	//     - 4 bytes for int value of 'blockSize' (128)
	//     - 4 bytes for int value length 'iv' (16 bytes used in TpmIdentityRequest constructor)
	//	   - 16 bytes for 'iv'
	// asymBlob (bytes of aysmetric key)
	// symBlob (bytes of symetric key)
	//---------------------------------------------------------------------------------------------
	buf := new(bytes.Buffer)

	binary.Write(buf, binary.BigEndian, uint32(len(asymmetricBytes))) // length of encrypted symetric key data
	binary.Write(buf, binary.BigEndian, uint32(len(symmetricBytes)))  // length of encrypted ek cert

	// TpmKeyParams.java
	binary.Write(buf, binary.BigEndian, uint32(1))    // TpmKeyParams.TPM_ALG_RSA
	binary.Write(buf, binary.BigEndian, uint16(3))    // TpmKeyParams.TPM_ES_RSAESOAEP_SHA1_MGF1
	binary.Write(buf, binary.BigEndian, uint16(1))    // TPM_SS_NONE
	binary.Write(buf, binary.BigEndian, uint32(12))   // Size of params
	binary.Write(buf, binary.BigEndian, uint32(2048)) // Param keylength (2048 RSA)
	binary.Write(buf, binary.BigEndian, uint32(2))    // Param num of primes
	binary.Write(buf, binary.BigEndian, uint32(0))    // Param exponent size

	// TpmKeyParams.java
	binary.Write(buf, binary.BigEndian, uint32(6))   // TpmKeyParams.TPM_ALG_AES
	binary.Write(buf, binary.BigEndian, uint16(255)) // TpmKeyParams.TPM_ES_SYM_CBC_PKCS5PAD
	binary.Write(buf, binary.BigEndian, uint16(1))   // TpmKeyParams.TPM_SS_NONE
	binary.Write(buf, binary.BigEndian, uint32(28))  // Size of params (following data in TpmSymetricKeyParams)
	// TpmSymetrictKeyParams.java
	binary.Write(buf, binary.BigEndian, uint32(128))     // Param keylength (128 AES)
	binary.Write(buf, binary.BigEndian, uint32(128))     // Param block size (128 AES)
	binary.Write(buf, binary.BigEndian, uint32(len(iv))) // length of iv
	binary.Write(buf, binary.BigEndian, iv)              // iv (16 bytes)

	// actual bytes
	binary.Write(buf, binary.BigEndian, asymmetricBytes)
	binary.Write(buf, binary.BigEndian, symmetricBytes)

	b := buf.Bytes()
	return b, nil
}

func (task *ProvisionAttestationIdentityKey) populateIdentityRequest(identityRequest *vsclient.IdentityRequest) error {
>>>>>>> 4d3efcf3
	log.Trace("tasks/provision_aik:populateIdentityRequest() Entering")
	defer log.Trace("tasks/provision_aik:populateIdentityRequest() Leaving")

	tpm, err := task.tpmFactory.NewTpmProvider()
	if err != nil {
		return errors.Wrap(err, "tasks/provision_aik:populateIdentityRequest() Error while creating new TpmProvider")
	}

	defer tpm.Close()

	// get the aik's public key and populate into the identityRequest
	aikPublicKeyBytes, err := tpm.GetAikBytes()
	if err != nil {
		return err
	}

	identityRequest.IdentityRequestBlock = aikPublicKeyBytes
	identityRequest.AikModulus = aikPublicKeyBytes

	identityRequest.TpmVersion = "2.0" // Assume TPM 2.0 for GTA (1.2 is no longer supported)
	identityRequest.AikBlob = new(big.Int).SetInt64(tpmprovider.TPM_HANDLE_AIK).Bytes()

	identityRequest.AikName, err = tpm.GetAikName()
	if err != nil {
		return errors.Wrap(err, "tasks/provision_aik:populateIdentityRequest() Error while retrieving Aik Name from tpm")
	}

	return nil
}

//
// - Input: IdentityProofRequest (Secret, Credential, SymmetricBlob, EndorsementCertifiateBlob)
//		HVS has encrypted a nonce in the SymmetricBlob
// - Pass the Credential and Secret to TPM (ActivateCredential) and get the symmetric key back
// - Proof Request Data
//	 - Secret: made from this host's public EK in Tpm2.makeCredential
//	 - Credential: made from this host's public EK in Tpm2.makeCredential
//   - SymmetricBlob
//     - int32 length of encrypted blob
//     - TpmKeyParams
//       - int32 algo id (TpmKeyParams.TPM_ALG_AES)
//       - short encoding scheme (TpmKeyParams.TPM_ES_NONE)
//       - short signature scheme (0)
//       - size of params (0)
//     - Encrypted Blob
//       - iv (16 bytes)
//       - encrypted byted (encrypted blob length - 16 (iv))
//   - EndorsementKeyBlob:  SHA256 of this node's EK public using the Aik modules
// - Use the symmetric key to decrypt the nonce (also requires iv) created by PrivacyCa.java::processV20
//
func (task *ProvisionAttestationIdentityKey) activateCredential(identityProofRequest *taModel.IdentityProofRequest) ([]byte, error) {
	log.Trace("tasks/provision_aik:activateCredential() Entering")
	defer log.Trace("tasks/provision_aik:activateCredential() Leaving")

	tpm, err := task.tpmFactory.NewTpmProvider()
	if err != nil {
		return nil, errors.Wrap(err, "tasks/provision_aik:activateCredential() Error while creating NewTpmProvider")
	}

	defer tpm.Close()

	//
	// Read the credential bytes from the identityProofRequest
	// The bytes returned by HVS hava 2 bytes short of the length of the credential (TCG spec).
	// Could probably do a slice (i.e. [2:]) but let's read the length and validate the length.
	//
	var credentialSize uint16
	buf := bytes.NewBuffer(identityProofRequest.Credential)
	binary.Read(buf, binary.BigEndian, &credentialSize)
	if credentialSize == 0 || int(credentialSize) > len(identityProofRequest.Credential) {
		return nil, errors.Errorf("tasks/provision_aik:activateCredential() Invalid credential size %d", credentialSize)
	}
	credentialBytes := buf.Next(int(credentialSize))
	//
	// Read the secret bytes similar to credential (i.e. with 2 byte size header)
	//
	var secretSize uint16
	buf = bytes.NewBuffer(identityProofRequest.Secret)
	binary.Read(buf, binary.BigEndian, &secretSize)
	if secretSize == 0 || int(secretSize) > len(identityProofRequest.Secret) {
		return nil, errors.Errorf("tasks/provision_aik:activateCredential() Invalid secretSize size %d", secretSize)
	}

	secretBytes := buf.Next(int(secretSize))
	log.Debugf("tasks/provision_aik:activateCredential() secretBytes: %d", len(secretBytes))
	//
	// Now decrypt the symetric key using ActivateCredential
	//
	log.Info("Now decrypt the symetric key using ActivateCredential")

	symmetricKey, err := tpm.ActivateCredential(*task.ownerSecretKey, *task.aikSecretKey, credentialBytes, secretBytes)
	if err != nil {
		return nil, errors.Wrap(err, "tasks/provision_aik:activateCredential() Error while performing tpm activate credential operation")
	}

	//   - SymmetricBlob
	//     - int32 length of encrypted blob
	//     - TpmKeyParams
	//       - int32 algo id (TpmKeyParams.TPM_ALG_AES)
	//       - short encoding scheme (TpmKeyParams.TPM_ES_NONE)
	//       - short signature scheme (0)
	//       - int32 size of params (0)
	//     - Encrypted Blob
	//       - iv (16 bytes)
	//       - encrypted byted (encrypted blob length - 16 (iv))

	encryptedBytes := identityProofRequest.SymmetricBlob
	algoId := identityProofRequest.TpmSymmetricKeyParams.TpmAlgId
	encSchem := identityProofRequest.TpmSymmetricKeyParams.TpmAlgEncScheme
	sigSchem := identityProofRequest.TpmSymmetricKeyParams.TpmAlgSignatureScheme
	iv := identityProofRequest.TpmSymmetricKeyParams.IV

	log.Debugf("tasks/provision_aik:activateCredential() Algo[%d], Enc[%d], sig[%d]", algoId, encSchem, sigSchem)

	// decrypt the symblob using the symmetric key
	block, err := aes.NewCipher(symmetricKey)
	if err != nil {
		return nil, err
	}

	decrypted := make([]byte, len(encryptedBytes))
	
	mode := cipher.NewCBCDecrypter(block, iv)
	mode.CryptBlocks(decrypted, encryptedBytes)

	return decrypted, nil
}<|MERGE_RESOLUTION|>--- conflicted
+++ resolved
@@ -20,15 +20,8 @@
 	"intel/isecl/go-trust-agent/v2/util"
 	"intel/isecl/go-trust-agent/v2/vsclient"
 	"intel/isecl/lib/common/v2/crypt"
-<<<<<<< HEAD
 	"intel/isecl/lib/common/v2/setup"
 	"intel/isecl/lib/tpmprovider/v2"
-=======
-	"intel/isecl/lib/common/v2/log/message"
-	"intel/isecl/lib/common/v2/setup"
-	"intel/isecl/lib/tpmprovider/v2"
-	"math/big"
->>>>>>> 4d3efcf3
 	"os"
 
 	"github.com/pkg/errors"
@@ -169,11 +162,7 @@
 		return errors.New("Error while parsing the aik certificate")
 	}
 
-<<<<<<< HEAD
-	certOut, err := os.OpenFile(constants.AikCert, os.O_WRONLY|os.O_CREATE|os.O_TRUNC, 0)
-=======
 	certOut, err := os.OpenFile(constants.AikCert, os.O_WRONLY|os.O_CREATE|os.O_TRUNC, 0640)
->>>>>>> 4d3efcf3
 	if err != nil {
 		log.WithError(err).Error("tasks/provision_aik:Run() Error Could not open file for writing")
 		return errors.New("Error: Could not open file for writing")
@@ -231,7 +220,6 @@
 	return nil
 }
 
-<<<<<<< HEAD
 func (task *ProvisionAttestationIdentityKey) getEndorsementKeyBytes() ([]byte, error) {
 	log.Trace("tasks/provision_aik:getEndorsementKeyBytes() Entering")
 	defer log.Trace("tasks/provision_aik:getEndorsementKeyBytes() Leaving")
@@ -255,154 +243,6 @@
 }
 
 func (task *ProvisionAttestationIdentityKey) populateIdentityRequest(identityRequest *taModel.IdentityRequest) error {
-=======
-func (task *ProvisionAttestationIdentityKey) getTpmSymetricKey(key []byte) ([]byte, error) {
-	log.Trace("tasks/provision_aik:getTpmSymetricKey() Entering")
-	defer log.Trace("tasks/provision_aik:getTpmSymetricKey() Leaving")
-
-	privacyCa, err := util.GetPrivacyCA()
-	if err != nil {
-		return nil, errors.Wrap(err, "tasks/provision_aik:getTpmSymetricKey() Error while retrieving PrivacyCA certificate")
-	}
-
-	// EncryptOAEP requires a 20 byte key (not 16)
-	asymKey, err := crypt.GetRandomBytes(20)
-	if err != nil {
-		return nil, err
-	}
-
-	//---------------------------------------------------------------------------------------------
-	// Build the binary structure similar to TpmSymmetricKey.java and encrypt it with the public.
-	// The algorithm meta data fields are set in TpmIdentityRequest.encryptSym()
-	//
-	// byte[] algoId = TpmUtils.intToByteArray(algorithmId);
-	// byte[] encSchm = TpmUtils.shortToByteArray(encScheme);
-	// byte[] size = TpmUtils.shortToByteArray((short)keyBlob.length);
-	// + bytes from 'keblob'
-	//---------------------------------------------------------------------------------------------
-	buf := new(bytes.Buffer)
-	binary.Write(buf, binary.BigEndian, uint32(6))        // TpmKeyParams.TPM_ALG_AES
-	binary.Write(buf, binary.BigEndian, uint16(255))      // TpmKeyParams.TPM_ES_SYM_CBC_PKCS5PAD
-	binary.Write(buf, binary.BigEndian, uint16(len(key))) // length of key
-	binary.Write(buf, binary.BigEndian, key)              // key bytes
-
-	// ISECL-7702: Sha1 is being used for compatability with HVS --> needs to be fixed before release
-	ekAsymetricBytes, err := rsa.EncryptOAEP(sha1.New(), bytes.NewBuffer(asymKey), privacyCa, buf.Bytes(), nil)
-	if err != nil {
-		return nil, errors.Wrap(err,"tasks/provision_aik:getTpmSymetricKey() Error encrypting tpm symmetric key")
-	}
-	secLog.Infof("%s tasks/provision_aik:getTpmSymetricKey() Returning encrypted tpm symmetric key", message.EncKeyUsed)
-
-	return ekAsymetricBytes, nil
-}
-
-//
-// Creates a byte structure with encrypted data similar to gov.niarl.his.privacyca.TpmIdentityRequest
-//
-// Asymetric encryption:  RSA, RSAESOAEP_SHA1_MGF1?, 2048 (see TpmIdentityRequest.createDefaultAsymAlgorithm)
-// Symetric encryption: 16 random bytes, RSA, TPM_ES_RSAESOAEP_SHA1_MGF1, 2048 (see createDefaultSymAlgorithm)
-//
-func (task *ProvisionAttestationIdentityKey) getEncryptedBytes(unencrypted []byte) ([]byte, error) {
-	log.Trace("tasks/provision_aik:getEncryptedBytes() Entering")
-	defer log.Trace("tasks/provision_aik:getEncryptedBytes() Leaving")
-
-	//---------------------------------------------------------------------------------------------
-	// Encrypt the bytes using aes from https://golang.org/pkg/crypto/cipher/#example_NewCBCEncrypter
-	//---------------------------------------------------------------------------------------------
-	cipherKey, err := crypt.GetRandomBytes(16)
-	if err != nil {
-		return nil, err
-	}
-
-	block, err := aes.NewCipher(cipherKey)
-	if err != nil {
-		return nil, err
-	}
-
-	iv, err := crypt.GetRandomBytes(16) // aes.Blocksize == 16
-	if err != nil {
-		return nil, err
-	}
-
-	mode := cipher.NewCBCEncrypter(block, iv)
-
-	// this 'hand padding' is necessary for the java/niarl to
-	// successully decrypt the symetric data (ek pub cert)
-	padding := block.BlockSize() - len(unencrypted)%block.BlockSize()
-	padtext := bytes.Repeat([]byte{byte(padding)}, padding)
-	withPadding := append(unencrypted, padtext...)
-
-	symmetricBytes := make([]byte, len(withPadding))
-	mode.CryptBlocks(symmetricBytes, withPadding)
-
-	asymmetricBytes, err := task.getTpmSymetricKey(cipherKey)
-	if err != nil {
-		return nil, errors.Wrap(err, "tasks/provision_aik:getEncryptedBytes() Error while retrieving tpm symmetric key")
-	}
-
-	//---------------------------------------------------------------------------------------------
-	// The TrustAgent submits a very specific byte sequence for the encrypted 'endorsement_certificate',
-	// that must be compatible with HVS...
-	//
-	// - 4 bytes for int length of aysmetric key
-	// - 4 bytes for int length of symetric key
-	// - asymAlgorithmBytes (TpmKeyParams.java from TpmIdentityRequest.java::createDefaultAsymAlgorithm)
-	//   - 4 bytes for int length of 'algoId' (TPM_ALG_RSA: 1)
-	//   - 2 bytes for short length of 'encScheme' (TPM_ES_RSAESOAEP_SHA1_MGF1: 3)
-	//   - 2 bytes for short length of 'sigScheme' (TPM_SS_NONE: 1)
-	//   - 4 bytes for int length of 'sub params length' (12 from TpmRsaKeyparams below)
-	//   - SubParams (TpmRsaKeyParams.java)
-	//     - 4 bytes for int value of 'keylength' (2048)
-	//     - 4 bytes for int value of 'numPrimes' (2)
-	//	   - 4 bytes for int value of 'size' (0 and no exponent set in createDefaultAsymAlgorithm)
-	// symAlgorithmBytes (TpmKeyParams.java from TpmIdentityRequest.java::createDefaultSymAlgorithm)
-	//   - 4 bytes for int length of 'algoId' (TPM_ALG_AES: 6)
-	//   - 2 bytes for short length of 'encScheme' (TPM_ES_SYM_CBC_PKCS5PAD: 255)
-	//   - 2 bytes for short length of 'sigScheme' (TPM_SS_NONE: 1)
-	//   - 4 bytes for int length of 'sub params length' (28 for size of TpmSymmetricKeyParams below)
-	//   - SubParams (TpmSymmetricKeyParams.java)
-	//     - 4 bytes for int value of 'keylength' (128)
-	//     - 4 bytes for int value of 'blockSize' (128)
-	//     - 4 bytes for int value length 'iv' (16 bytes used in TpmIdentityRequest constructor)
-	//	   - 16 bytes for 'iv'
-	// asymBlob (bytes of aysmetric key)
-	// symBlob (bytes of symetric key)
-	//---------------------------------------------------------------------------------------------
-	buf := new(bytes.Buffer)
-
-	binary.Write(buf, binary.BigEndian, uint32(len(asymmetricBytes))) // length of encrypted symetric key data
-	binary.Write(buf, binary.BigEndian, uint32(len(symmetricBytes)))  // length of encrypted ek cert
-
-	// TpmKeyParams.java
-	binary.Write(buf, binary.BigEndian, uint32(1))    // TpmKeyParams.TPM_ALG_RSA
-	binary.Write(buf, binary.BigEndian, uint16(3))    // TpmKeyParams.TPM_ES_RSAESOAEP_SHA1_MGF1
-	binary.Write(buf, binary.BigEndian, uint16(1))    // TPM_SS_NONE
-	binary.Write(buf, binary.BigEndian, uint32(12))   // Size of params
-	binary.Write(buf, binary.BigEndian, uint32(2048)) // Param keylength (2048 RSA)
-	binary.Write(buf, binary.BigEndian, uint32(2))    // Param num of primes
-	binary.Write(buf, binary.BigEndian, uint32(0))    // Param exponent size
-
-	// TpmKeyParams.java
-	binary.Write(buf, binary.BigEndian, uint32(6))   // TpmKeyParams.TPM_ALG_AES
-	binary.Write(buf, binary.BigEndian, uint16(255)) // TpmKeyParams.TPM_ES_SYM_CBC_PKCS5PAD
-	binary.Write(buf, binary.BigEndian, uint16(1))   // TpmKeyParams.TPM_SS_NONE
-	binary.Write(buf, binary.BigEndian, uint32(28))  // Size of params (following data in TpmSymetricKeyParams)
-	// TpmSymetrictKeyParams.java
-	binary.Write(buf, binary.BigEndian, uint32(128))     // Param keylength (128 AES)
-	binary.Write(buf, binary.BigEndian, uint32(128))     // Param block size (128 AES)
-	binary.Write(buf, binary.BigEndian, uint32(len(iv))) // length of iv
-	binary.Write(buf, binary.BigEndian, iv)              // iv (16 bytes)
-
-	// actual bytes
-	binary.Write(buf, binary.BigEndian, asymmetricBytes)
-	binary.Write(buf, binary.BigEndian, symmetricBytes)
-
-	b := buf.Bytes()
-	return b, nil
-}
-
-func (task *ProvisionAttestationIdentityKey) populateIdentityRequest(identityRequest *vsclient.IdentityRequest) error {
->>>>>>> 4d3efcf3
 	log.Trace("tasks/provision_aik:populateIdentityRequest() Entering")
 	defer log.Trace("tasks/provision_aik:populateIdentityRequest() Leaving")
 
